////////////////////////////////////////////////////////////////////////////////////////////////////////////////////////////////
/// @file    src/isvd.cpp
/// @brief   The iSVD driver
///
/// @author  Mu Yang <<emfomy@gmail.com>>
///

#include <iostream>
#include <mcnla.hpp>

#ifndef ATYPE
#define ATYPE DenseMatrix
#endif  // ATYPE

#ifndef SKETCHER
#define SKETCHER GaussianProjectionSketcherTag<0>
#endif  // SKETCHER

#ifndef ORTHOGONALIZER
#define ORTHOGONALIZER SvdOrthogonalizerTag
#endif  // ORTHOGONALIZER

#ifndef INTEGRATOR
#define INTEGRATOR KolmogorovNagumoIntegratorTag
#endif  // INTEGRATOR

#ifndef FORMER
#define FORMER SvdFormerTag
#endif  // FORMER

#define QUOTE(str) #str
#define MACROSTR(str) QUOTE(str)

using ValType = double;
using AType = mcnla::matrix::ATYPE<ValType>;

<<<<<<< HEAD
ValType tolerance = 1e-4;
mcnla::index_t maxiter = 256;
=======
void check( const AType &matrix_a,
            const mcnla::matrix::DenseMatrixColMajor<ScalarType> &matrix_u,
            const mcnla::matrix::DenseMatrixColMajor<ScalarType> &matrix_vt,
            const mcnla::matrix::DenseVector<ScalarType> &vector_s,
            ScalarType &frerr ) noexcept;
>>>>>>> 0828bd27

////////////////////////////////////////////////////////////////////////////////////////////////////////////////////////////////
/// Main function
///
int main( int argc, char **argv ) {

  // ====================================================================================================================== //
  // Initialize MPI
  MPI_Init(&argc, &argv);
  mcnla::mpi_int_t mpi_root = 0;
  mcnla::mpi_int_t mpi_size = mcnla::mpi::commSize(MPI_COMM_WORLD);
  mcnla::mpi_int_t mpi_rank = mcnla::mpi::commRank(MPI_COMM_WORLD);

  // ====================================================================================================================== //
  // Display program information
  if ( mpi_rank == mpi_root ) {
    std::cout << "MCNLA "
              << MCNLA_MAJOR_VERSION << "."
              << MCNLA_MINOR_VERSION << "."
              << MCNLA_PATCH_VERSION << " iSVD driver for " << MACROSTR(ATYPE) << std::endl << std::endl;
  }

  // ====================================================================================================================== //
  // Check input
  if ( argc < 5 && mpi_rank == mpi_root ) {
    std::cout << "Usage: " << argv[0]
              << " <A-mtx-file> <S-mtx-file> <U-mtx-file> <Vt-mtx-file>"
                 " [#sketch-per-node] [rank] [over-sampling-rank] [tolerance] [maxiter]"
              << std::endl << std::endl;
    MPI_Abort(MPI_COMM_WORLD, 1);
  }

  // ====================================================================================================================== //
  // Load matrix
  AType matrix_a;
  auto sizes = matrix_a.sizes();
  if ( mpi_rank == mpi_root ) {
    std::cout << "Load A from " << argv[1] << "." << std::endl << std::endl;
    mcnla::io::loadMatrixMarket(matrix_a, argv[1]);
    sizes = matrix_a.sizes();
  }
  MPI_Bcast(&sizes, 2, MPI_INT, mpi_root, MPI_COMM_WORLD);
  if ( mpi_rank != mpi_root ) {
    matrix_a.reconstruct(sizes);
  }
  mcnla::mpi::bcast(matrix_a, mpi_root, MPI_COMM_WORLD);

  // ====================================================================================================================== //
  // Initialize random seed
  srand(time(NULL));

  // ====================================================================================================================== //
  // Set parameters
  int argi = 4;
  mcnla::index_t Nj      = ( argc > ++argi ) ? atoi(argv[argi]) : 4;
  mcnla::index_t m       = matrix_a.nrow();
  mcnla::index_t n       = matrix_a.ncol();
  mcnla::index_t k       = ( argc > ++argi ) ? atoi(argv[argi]) : 10;
  mcnla::index_t p       = ( argc > ++argi ) ? atoi(argv[argi]) : 12;
  ScalarType     tol     = ( argc > ++argi ) ? atof(argv[argi]) : 1e-4;
  mcnla::index_t maxiter = ( argc > ++argi ) ? atoi(argv[argi]) : 256;
  assert(k <= m && m <= n);
  if ( mpi_rank == mpi_root ) {
    std::cout << "m = " << m
            << ", n = " << n
            << ", k = " << k
            << ", p = " << p
            << ", N = " << Nj*mpi_size
            << ", K = " << mpi_size
            << ", tol = " << tol
            << ", maxiter = " << maxiter << std::endl << std::endl;
  }

  // ====================================================================================================================== //
  // Initialize driver
  mcnla::isvd::Driver<ValType,
                      mcnla::isvd::SKETCHER,
                      mcnla::isvd::ORTHOGONALIZER,
                      mcnla::isvd::INTEGRATOR,
<<<<<<< HEAD
                      mcnla::isvd::FORMER> driver(MPI_COMM_WORLD);
  driver.setSize(matrix_a).setRank(k).setOverRank(p).setNumSketchEach(Nj).setSeeds(rand());
  driver.setTolerance(tolerance).setMaxIteration(maxiter);
  driver.initialize();
=======
                      mcnla::isvd::FORMER> solver(MPI_COMM_WORLD);
  solver.setSize(matrix_a).setRank(k).setOverRank(p).setNumSketchEach(Nj).setSeeds(rand());
  solver.setTolerance(tol).setMaxIteration(maxiter);
  solver.initialize();
>>>>>>> 0828bd27
  if ( mpi_rank == mpi_root ) {
    std::cout << "Uses " << driver.sketcher() << "." << std::endl;
    std::cout << "Uses " << driver.orthogonalizer() << "." << std::endl;
    std::cout << "Uses " << driver.integrator() << "." << std::endl;
    std::cout << "Uses " << driver.former() << "." << std::endl << std::endl;
  }

  // ====================================================================================================================== //
  // Run iSVD
  if ( mpi_rank == mpi_root ) {
    std::cout << "Start iSVD." << std::endl << std::endl;
    std::cout << std::fixed << std::setprecision(6);
  }

  MPI_Barrier(MPI_COMM_WORLD);
  driver.compute(matrix_a);
  MPI_Barrier(MPI_COMM_WORLD);

  // ====================================================================================================================== //
  // Display results
  if ( mpi_rank == mpi_root ) {
<<<<<<< HEAD
    auto time_s = driver.sketcherTime();
    auto time_i = driver.integratorTime();
    auto time_o = driver.orthogonalizerTime();
    auto time_f = driver.formerTime();
=======
    ScalarType frerr;
    check(matrix_a, solver.leftSingularVectors(), solver.rightSingularVectors(), solver.singularValues(), frerr);
    auto iter   = solver.integratorIteration();
    auto time_s = solver.sketcherTime();
    auto time_i = solver.integratorTime();
    auto time_o = solver.orthogonalizerTime();
    auto time_f = solver.formerTime();
>>>>>>> 0828bd27
    auto time = time_s + time_o + time_i + time_f;

    std::cout << "Total computing time: " << time   << " seconds." << std::endl;
    std::cout << "Sketching time:       " << time_s << " seconds." << std::endl;
    std::cout << "Orthogonalizing time: " << time_o << " seconds." << std::endl;
    std::cout << "Integrating time:     " << time_i << " seconds." << std::endl;
    std::cout << "Forming time:         " << time_f << " seconds." << std::endl;
    std::cout << std::endl;
    std::cout << "Iteration = " << iter << std::endl;
    std::cout << "Error     = " << frerr << std::endl;
    std::cout << std::endl;
    std::cout << "Error := norm(A-USV')_F/norm(A)_F" << std::endl;
    std::cout << std::endl;
  }

  // ====================================================================================================================== //
  // Save matrix
  if ( mpi_rank == mpi_root ) {
    std::cout << "Save S  into "  << argv[2] << "." << std::endl;
    mcnla::io::saveMatrixMarket(driver.singularValues(), argv[2]);

    std::cout << "Save U  into "  << argv[3] << "." << std::endl;
    mcnla::io::saveMatrixMarket(driver.leftSingularVectors(), argv[3]);

    std::cout << "Save Vt into " << argv[4] << "." << std::endl;
    mcnla::io::saveMatrixMarket(driver.rightSingularVectors(), argv[4]);

    std::cout << std::endl;
  }

  // ====================================================================================================================== //
  // Finalize MPI
  MPI_Finalize();
}

////////////////////////////////////////////////////////////////////////////////////////////////////////////////////////////////
/// Check the result (A)
///
void check(
    const AType &matrix_a,
    const mcnla::matrix::DenseMatrixColMajor<ScalarType> &matrix_u,
    const mcnla::matrix::DenseMatrixColMajor<ScalarType> &matrix_vt,
    const mcnla::matrix::DenseVector<ScalarType> &vector_s,
          ScalarType &frerr
) noexcept {
  mcnla::matrix::DenseMatrixColMajor<ScalarType> matrix_a_tmp(matrix_a.sizes());
  mcnla::matrix::DenseMatrixColMajor<ScalarType> matrix_u_tmp(matrix_u.sizes());

  // A_tmp := A, U_tmp = U
  mcnla::la::copy(matrix_a, matrix_a_tmp);
  mcnla::la::copy(matrix_u, matrix_u_tmp);

  // A_tmp -= U * S * V'
  mcnla::la::mm("", vector_s.viewDiagonal(), matrix_u_tmp);
  mcnla::la::mm(matrix_u_tmp, matrix_vt, matrix_a_tmp, -1.0, 1.0);

  // frerr := norm(A_tmp)_F / norm(A)_F
  frerr = mcnla::la::nrmf(matrix_a_tmp) / mcnla::la::nrmf(matrix_a);
}<|MERGE_RESOLUTION|>--- conflicted
+++ resolved
@@ -34,16 +34,11 @@
 using ValType = double;
 using AType = mcnla::matrix::ATYPE<ValType>;
 
-<<<<<<< HEAD
-ValType tolerance = 1e-4;
-mcnla::index_t maxiter = 256;
-=======
 void check( const AType &matrix_a,
-            const mcnla::matrix::DenseMatrixColMajor<ScalarType> &matrix_u,
-            const mcnla::matrix::DenseMatrixColMajor<ScalarType> &matrix_vt,
-            const mcnla::matrix::DenseVector<ScalarType> &vector_s,
-            ScalarType &frerr ) noexcept;
->>>>>>> 0828bd27
+            const mcnla::matrix::DenseMatrixColMajor<ValType> &matrix_u,
+            const mcnla::matrix::DenseMatrixColMajor<ValType> &matrix_vt,
+            const mcnla::matrix::DenseVector<ValType> &vector_s,
+            ValType &frerr ) noexcept;
 
 ////////////////////////////////////////////////////////////////////////////////////////////////////////////////////////////////
 /// Main function
@@ -103,7 +98,7 @@
   mcnla::index_t n       = matrix_a.ncol();
   mcnla::index_t k       = ( argc > ++argi ) ? atoi(argv[argi]) : 10;
   mcnla::index_t p       = ( argc > ++argi ) ? atoi(argv[argi]) : 12;
-  ScalarType     tol     = ( argc > ++argi ) ? atof(argv[argi]) : 1e-4;
+  ValType     tol     = ( argc > ++argi ) ? atof(argv[argi]) : 1e-4;
   mcnla::index_t maxiter = ( argc > ++argi ) ? atoi(argv[argi]) : 256;
   assert(k <= m && m <= n);
   if ( mpi_rank == mpi_root ) {
@@ -123,17 +118,10 @@
                       mcnla::isvd::SKETCHER,
                       mcnla::isvd::ORTHOGONALIZER,
                       mcnla::isvd::INTEGRATOR,
-<<<<<<< HEAD
                       mcnla::isvd::FORMER> driver(MPI_COMM_WORLD);
   driver.setSize(matrix_a).setRank(k).setOverRank(p).setNumSketchEach(Nj).setSeeds(rand());
-  driver.setTolerance(tolerance).setMaxIteration(maxiter);
+  driver.setTolerance(tol).setMaxIteration(maxiter);
   driver.initialize();
-=======
-                      mcnla::isvd::FORMER> solver(MPI_COMM_WORLD);
-  solver.setSize(matrix_a).setRank(k).setOverRank(p).setNumSketchEach(Nj).setSeeds(rand());
-  solver.setTolerance(tol).setMaxIteration(maxiter);
-  solver.initialize();
->>>>>>> 0828bd27
   if ( mpi_rank == mpi_root ) {
     std::cout << "Uses " << driver.sketcher() << "." << std::endl;
     std::cout << "Uses " << driver.orthogonalizer() << "." << std::endl;
@@ -155,20 +143,13 @@
   // ====================================================================================================================== //
   // Display results
   if ( mpi_rank == mpi_root ) {
-<<<<<<< HEAD
+    ValType frerr;
+    check(matrix_a, driver.leftSingularVectors(), driver.rightSingularVectors(), driver.singularValues(), frerr);
+    auto iter   = driver.integratorIteration();
     auto time_s = driver.sketcherTime();
     auto time_i = driver.integratorTime();
     auto time_o = driver.orthogonalizerTime();
     auto time_f = driver.formerTime();
-=======
-    ScalarType frerr;
-    check(matrix_a, solver.leftSingularVectors(), solver.rightSingularVectors(), solver.singularValues(), frerr);
-    auto iter   = solver.integratorIteration();
-    auto time_s = solver.sketcherTime();
-    auto time_i = solver.integratorTime();
-    auto time_o = solver.orthogonalizerTime();
-    auto time_f = solver.formerTime();
->>>>>>> 0828bd27
     auto time = time_s + time_o + time_i + time_f;
 
     std::cout << "Total computing time: " << time   << " seconds." << std::endl;
@@ -209,13 +190,13 @@
 ///
 void check(
     const AType &matrix_a,
-    const mcnla::matrix::DenseMatrixColMajor<ScalarType> &matrix_u,
-    const mcnla::matrix::DenseMatrixColMajor<ScalarType> &matrix_vt,
-    const mcnla::matrix::DenseVector<ScalarType> &vector_s,
-          ScalarType &frerr
+    const mcnla::matrix::DenseMatrixColMajor<ValType> &matrix_u,
+    const mcnla::matrix::DenseMatrixColMajor<ValType> &matrix_vt,
+    const mcnla::matrix::DenseVector<ValType> &vector_s,
+          ValType &frerr
 ) noexcept {
-  mcnla::matrix::DenseMatrixColMajor<ScalarType> matrix_a_tmp(matrix_a.sizes());
-  mcnla::matrix::DenseMatrixColMajor<ScalarType> matrix_u_tmp(matrix_u.sizes());
+  mcnla::matrix::DenseMatrixColMajor<ValType> matrix_a_tmp(matrix_a.sizes());
+  mcnla::matrix::DenseMatrixColMajor<ValType> matrix_u_tmp(matrix_u.sizes());
 
   // A_tmp := A, U_tmp = U
   mcnla::la::copy(matrix_a, matrix_a_tmp);
