--- conflicted
+++ resolved
@@ -11,12 +11,9 @@
 #include <iostream>
 #include <mcnla.hpp>
 
-<<<<<<< HEAD
-=======
 // #define MTX_PATH MCNLA_DATA_PATH "/../demo/test.mtx"
 #define MTX_PATH MCNLA_DATA_PATH "/../demo/b1_ss.mtx"
 
->>>>>>> fac3b05c
 ////////////////////////////////////////////////////////////////////////////////////////////////////////////////////////////////
 /// Main function
 ///
@@ -26,26 +23,11 @@
             << MCNLA_MINOR_VERSION << "."
             << MCNLA_PATCH_VERSION << " test" << std::endl << std::endl;
 
-<<<<<<< HEAD
-  mcnla::matrix::DenseMatrix<double> a(5, 6), b(5, 6);
-
-  int i = 0;
-  for ( auto &v : a ) {
-    v = ++i;
-  }
-  std::cout << a << std::endl;
-
-  mcnla::blas::omatcopy(1.0, a.getRows({0, 3}), b.getRows({0, 3}));
-
-  std::cout << b << std::endl;
-
-=======
   mcnla::matrix::CooMatrixColMajor<double> a;
 
   mcnla::io::loadMatrixMarket(a, MTX_PATH);
 
   std::cout << a << std::endl;
->>>>>>> fac3b05c
 
   return 0;
 }