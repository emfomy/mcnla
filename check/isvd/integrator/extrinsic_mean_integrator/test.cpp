#include <gtest/gtest.h>
#include <mcnla/isvd/integrator/extrinsic_mean_integrator.hpp>
#include <mcnla/core/io/matrix_market.hpp>

#define CUBE_Q_PATH MCNLA_DATA_PATH "/qit.mtx"
#define MATRIX_Q_PATH MCNLA_DATA_PATH "/qbt_em.mtx"

TEST(KolmogorovNagumoIntegratorTest, Test) {
  using ScalarType = double;
  const auto mpi_size = mcnla::mpi::commSize(MPI_COMM_WORLD);
  const auto mpi_rank = mcnla::mpi::commRank(MPI_COMM_WORLD);
  const mcnla::index_t mpi_root = 0;

  // Reads data
  mcnla::matrix::DenseMatrixCollection120<ScalarType> collection_q_true;
  mcnla::matrix::DenseMatrixRowMajor<ScalarType> matrix_q_true;
  mcnla::io::loadMatrixMarket(collection_q_true, CUBE_Q_PATH);
  mcnla::io::loadMatrixMarket(matrix_q_true, MATRIX_Q_PATH);

  // Checks size
  ASSERT_EQ(collection_q_true.nrow(), matrix_q_true.nrow());
  ASSERT_EQ(collection_q_true.ncol(), matrix_q_true.ncol());

  // Gets size
  const mcnla::index_t m  = collection_q_true.nrow();
  const mcnla::index_t k  = collection_q_true.ncol();
  const mcnla::index_t p  = 0;
  const mcnla::index_t N  = collection_q_true.nmat();
  const mcnla::index_t K  = mpi_size;
  const mcnla::index_t Nj = N / K;
  ASSERT_EQ(N % K, 0);

  // Sets parameters
<<<<<<< HEAD
  mcnla::isvd::Parameters<ScalarType> parameters(K);
=======
  mcnla::isvd::Parameters<ScalarType> parameters(MPI_COMM_WORLD);
>>>>>>> fac3b05c
  parameters.nrow_ = m;
  parameters.rank_ = k;
  parameters.over_rank_ = p;
  parameters.num_sketch_each_ = Nj;
  parameters.tolerance_ = 1e-4;
  parameters.max_iteration_ = 256;

  // Initializes
<<<<<<< HEAD
  mcnla::isvd::ExtrinsicMeanIntegrator<mcnla::matrix::DenseMatrix<ScalarType>> integrator(parameters, MPI_COMM_WORLD, 0);
=======
  mcnla::isvd::ExtrinsicMeanIntegrator<ScalarType> integrator(parameters, MPI_COMM_WORLD, mpi_root);
>>>>>>> fac3b05c
  integrator.initialize();
  parameters.initialized_ = true;

  // Copies data
  for ( auto i = 0; i < Nj; i++ ) {
    mcnla::la::copy(collection_q_true(mpi_rank*Nj + i), integrator.collectionQ()(i));
  }

  // Integrates
  integrator.integrate();

  // Compute space
  mcnla::matrix::DenseSymmetricMatrixRowMajor<ScalarType> matrix_qq(m);
  mcnla::matrix::DenseSymmetricMatrixRowMajor<ScalarType> matrix_qq_true(m);
  auto matrix_q = integrator.matrixQ();
  mcnla::la::rk(matrix_q, matrix_qq);
  mcnla::la::rk(matrix_q_true, matrix_qq_true);

  // Checks result
  if ( mcnla::mpi::isCommRoot(0, MPI_COMM_WORLD) ) {
    ASSERT_EQ(matrix_q.sizes(), matrix_q_true.sizes());
    for ( auto i = 0; i < m; ++i ) {
      for ( auto j = 0; j < m; ++j ) {
        ASSERT_NEAR(matrix_qq(i, j), matrix_qq_true(i, j), 1e-8) << "(i, j) = (" << i << ", " << j << ")";
      }
    }
  }
}<|MERGE_RESOLUTION|>--- conflicted
+++ resolved
@@ -31,11 +31,7 @@
   ASSERT_EQ(N % K, 0);
 
   // Sets parameters
-<<<<<<< HEAD
-  mcnla::isvd::Parameters<ScalarType> parameters(K);
-=======
   mcnla::isvd::Parameters<ScalarType> parameters(MPI_COMM_WORLD);
->>>>>>> fac3b05c
   parameters.nrow_ = m;
   parameters.rank_ = k;
   parameters.over_rank_ = p;
@@ -44,11 +40,7 @@
   parameters.max_iteration_ = 256;
 
   // Initializes
-<<<<<<< HEAD
-  mcnla::isvd::ExtrinsicMeanIntegrator<mcnla::matrix::DenseMatrix<ScalarType>> integrator(parameters, MPI_COMM_WORLD, 0);
-=======
   mcnla::isvd::ExtrinsicMeanIntegrator<ScalarType> integrator(parameters, MPI_COMM_WORLD, mpi_root);
->>>>>>> fac3b05c
   integrator.initialize();
   parameters.initialized_ = true;
 
