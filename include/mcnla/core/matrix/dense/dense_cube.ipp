////////////////////////////////////////////////////////////////////////////////////////////////////////////////////////////////
/// @file    include/mcnla/core/matrix/dense/dense_cube.ipp
/// @brief   The implementation of dense cube.
///
/// @author  Mu Yang <<emfomy@gmail.com>>
///

#ifndef MCNLA_CORE_MATRIX_DENSE_DENSE_CUBE_IPP_
#define MCNLA_CORE_MATRIX_DENSE_DENSE_CUBE_IPP_

#include <mcnla/core/matrix/dense/dense_cube.hpp>

////////////////////////////////////////////////////////////////////////////////////////////////////////////////////////////////
//  The MCNLA namespace.
//
namespace mcnla {

////////////////////////////////////////////////////////////////////////////////////////////////////////////////////////////////
//  The matrix namespace.
//
namespace matrix {

////////////////////////////////////////////////////////////////////////////////////////////////////////////////////////////////
/// @brief  Default constructor.
///
template <typename _Scalar, Layout _layout>
DenseCube<_Scalar, _layout>::DenseCube() noexcept
  : CubeBaseType(),
    DenseBaseType(),
    pitch0_(0),
    pitch1_(0) {}

////////////////////////////////////////////////////////////////////////////////////////////////////////////////////////////////
/// @brief  Construct with given size information.
///
template <typename _Scalar, Layout _layout>
DenseCube<_Scalar, _layout>::DenseCube(
    const index_t nrow,
    const index_t ncol,
    const index_t npage
) noexcept
  : CubeBaseType(nrow, ncol, npage),
    DenseBaseType(size0_ * size1_ * size2_),
    pitch0_(size0_),
    pitch1_(size1_) {
}

////////////////////////////////////////////////////////////////////////////////////////////////////////////////////////////////
/// @brief  Construct with given size information.
///
template <typename _Scalar, Layout _layout>
DenseCube<_Scalar, _layout>::DenseCube(
    const std::tuple<index_t, index_t, index_t> sizes
) noexcept
  : DenseCube(std::get<0>(sizes), std::get<1>(sizes), std::get<2>(sizes)) {}

////////////////////////////////////////////////////////////////////////////////////////////////////////////////////////////////
/// @brief  Construct with given size information.
///
template <typename _Scalar, Layout _layout>
DenseCube<_Scalar, _layout>::DenseCube(
    const index_t nrow,
    const index_t ncol,
    const index_t npage,
    const index_t pitch0
) noexcept
  : CubeBaseType(nrow, ncol, npage),
    DenseBaseType(pitch0 * size1_ * size2_),
    pitch0_(pitch0),
    pitch1_(size1_) {
  mcnla_assert_ge(pitch0_, size0_);
}

////////////////////////////////////////////////////////////////////////////////////////////////////////////////////////////////
/// @brief  Construct with given size information.
///
template <typename _Scalar, Layout _layout>
DenseCube<_Scalar, _layout>::DenseCube(
    const index_t nrow,
    const index_t ncol,
    const index_t npage,
    const index_t pitch0,
    const index_t pitch1
) noexcept
  : CubeBaseType(nrow, ncol, npage),
    DenseBaseType(pitch0 * pitch1 * size2_),
    pitch0_(pitch0),
    pitch1_(pitch1) {
  mcnla_assert_ge(pitch0, size0_);
  mcnla_assert_ge(pitch1, size1_);
}

////////////////////////////////////////////////////////////////////////////////////////////////////////////////////////////////
/// @brief  Construct with given size information.
///
template <typename _Scalar, Layout _layout>
DenseCube<_Scalar, _layout>::DenseCube(
    const std::tuple<index_t, index_t, index_t> sizes,
    const std::pair<index_t, index_t> pitches
) noexcept
  : DenseCube(std::get<0>(sizes), std::get<1>(sizes), std::get<2>(sizes), pitches.first, pitches.second) {}

////////////////////////////////////////////////////////////////////////////////////////////////////////////////////////////////
/// @brief  Construct with given size information.
///
template <typename _Scalar, Layout _layout>
DenseCube<_Scalar, _layout>::DenseCube(
    const index_t nrow,
    const index_t ncol,
    const index_t npage,
    const index_t pitch0,
    const index_t pitch1,
    const index_t capacity
) noexcept
  : CubeBaseType(nrow, ncol, npage),
    DenseBaseType(capacity),
    pitch0_(pitch0),
    pitch1_(pitch1) {
  mcnla_assert_ge(pitch0, size0_);
  mcnla_assert_ge(pitch1, size1_);
  mcnla_assert_ge(capacity, pitch0_ * pitch1_ * (npage_-1) + pitch0_ * (size1_-1) + size0_);
}

////////////////////////////////////////////////////////////////////////////////////////////////////////////////////////////////
/// @brief  Construct with given size information.
///
template <typename _Scalar, Layout _layout>
DenseCube<_Scalar, _layout>::DenseCube(
    const std::tuple<index_t, index_t, index_t> sizes,
    const std::pair<index_t, index_t> pitches,
    const index_t capacity
) noexcept
  : DenseCube(std::get<0>(sizes), std::get<1>(sizes), std::get<2>(sizes), pitches.first, pitches.second, capacity) {}

////////////////////////////////////////////////////////////////////////////////////////////////////////////////////////////////
/// @brief  Construct with given raw data.
///
template <typename _Scalar, Layout _layout>
DenseCube<_Scalar, _layout>::DenseCube(
    const index_t nrow,
    const index_t ncol,
    const index_t npage,
    const index_t pitch0,
    const index_t pitch1,
    const ValueArrayType &value
) noexcept
  : CubeBaseType(nrow, ncol, npage),
    DenseBaseType(value),
    pitch0_(pitch0),
    pitch1_(pitch1) {
  mcnla_assert_ge(pitch0, size0_);
  mcnla_assert_ge(pitch1, size1_);
  mcnla_assert_ge(this->getCapacity(), pitch0_ * pitch1_ * (npage_-1) + pitch0_ * (size1_-1) + size0_);
}

////////////////////////////////////////////////////////////////////////////////////////////////////////////////////////////////
/// @brief  Construct from data storage.
///
template <typename _Scalar, Layout _layout>
DenseCube<_Scalar, _layout>::DenseCube(
    const index_t nrow,
    const index_t ncol,
    const index_t npage,
    const index_t pitch0,
    const index_t pitch1,
    const DataType &data,
    const index_t offset
) noexcept
  : CubeBaseType(nrow, ncol, npage),
    DenseBaseType(data >> offset),
    pitch0_(pitch0),
    pitch1_(pitch1) {
  mcnla_assert_ge(nrow_, 0);
  mcnla_assert_ge(ncol_, 0);
  mcnla_assert_ge(npage_, 0);
  mcnla_assert_ge(pitch0_, 0);
  mcnla_assert_ge(pitch1_, 0);
  mcnla_assert_ge(pitch0, size0_);
  mcnla_assert_ge(pitch1, size1_);
  mcnla_assert_ge(this->getCapacity(), pitch0_ * pitch1_ * (npage_-1) + pitch0_ * (size1_-1) + size0_);
}

////////////////////////////////////////////////////////////////////////////////////////////////////////////////////////////////
/// @brief  Copy constructor.
///
/// @attention  It is shallow copy. For deep copy, uses mcnla::blas::copy.
///
template <typename _Scalar, Layout _layout>
DenseCube<_Scalar, _layout>::DenseCube( const DenseCube &other ) noexcept
  : CubeBaseType(other),
    DenseBaseType(other),
    pitch0_(other.pitch0_),
    pitch1_(other.pitch1_) {}

////////////////////////////////////////////////////////////////////////////////////////////////////////////////////////////////
/// @brief  Move constructor.
///
template <typename _Scalar, Layout _layout>
DenseCube<_Scalar, _layout>::DenseCube( DenseCube &&other ) noexcept
  : CubeBaseType(std::move(other)),
    DenseBaseType(std::move(other)),
    pitch0_(other.pitch0_),
    pitch1_(other.pitch1_) {
  other.pitch0_ = 0; other.pitch1_ = 0;
}

////////////////////////////////////////////////////////////////////////////////////////////////////////////////////////////////
/// @brief  Copy assignment operator.
///
/// @attention  It is shallow copy. For deep copy, uses mcnla::blas::copy.
///
template <typename _Scalar, Layout _layout>
DenseCube<_Scalar, _layout>& DenseCube<_Scalar, _layout>::operator=( const DenseCube &other ) noexcept {
  CubeBaseType::operator=(other); DenseBaseType::operator=(other);
  pitch0_ = other.pitch0_; pitch1_ = other.pitch1_;
  return *this;
}

////////////////////////////////////////////////////////////////////////////////////////////////////////////////////////////////
/// @brief  Move assignment operator.
///
template <typename _Scalar, Layout _layout>
DenseCube<_Scalar, _layout>& DenseCube<_Scalar, _layout>::operator=( DenseCube &&other ) noexcept {
  CubeBaseType::operator=(std::move(other)); DenseBaseType::operator=(std::move(other));
  pitch0_ = other.pitch0_; pitch1_ = other.pitch1_; other.pitch0_ = 0; other.pitch1_ = 0;
  return *this;
}

////////////////////////////////////////////////////////////////////////////////////////////////////////////////////////////////
/// @brief  Print to stream.
///
template <typename __Scalar, Layout __layout>
std::ostream& operator<< ( std::ostream &out, const DenseCube<__Scalar, __layout> &cube ) {
  for ( index_t i = 0; i < cube.npage_; ++i ) {
    out << cube.getPage(i) << std::endl;
  }
  return out;
}

////////////////////////////////////////////////////////////////////////////////////////////////////////////////////////////////
/// @brief  Gets the leading dimension.
///
template <typename _Scalar, Layout _layout>
index_t DenseCube<_Scalar, _layout>::getPitch0() const noexcept { return pitch0_; }

////////////////////////////////////////////////////////////////////////////////////////////////////////////////////////////////
/// @brief  Gets the second dimension.
///
template <typename _Scalar, Layout _layout>
index_t DenseCube<_Scalar, _layout>::getPitch1() const noexcept { return pitch1_; }

////////////////////////////////////////////////////////////////////////////////////////////////////////////////////////////////
/// @brief  Gets the dimensions.
///
template <typename _Scalar, Layout _layout>
std::pair<index_t, index_t> DenseCube<_Scalar, _layout>::getPitches() const noexcept {
  return std::make_pair(pitch0_, pitch1_);
}

////////////////////////////////////////////////////////////////////////////////////////////////////////////////////////////////
/// @brief  Determines if the dimensions is equal to the sizes.
///
template <typename _Scalar, Layout _layout>
bool DenseCube<_Scalar, _layout>::isShrunk() const noexcept {
  return (size0_ == pitch0_ && size1_ == pitch1_);
}

////////////////////////////////////////////////////////////////////////////////////////////////////////////////////////////////
/// @brief  Gets the element of given index.
///
template <typename _Scalar, Layout _layout>
_Scalar& DenseCube<_Scalar, _layout>::getElem(
    const index_t rowidx,
    const index_t colidx,
    const index_t pageidx
) noexcept {
  mcnla_assert_gelt(rowidx,  0, nrow_);
  mcnla_assert_gelt(colidx,  0, ncol_);
  mcnla_assert_gelt(pageidx, 0, npage_);
  return this->getValue()[getPos(rowidx, colidx, pageidx)];
}

////////////////////////////////////////////////////////////////////////////////////////////////////////////////////////////////
/// @copydoc  getElem
///
template <typename _Scalar, Layout _layout>
const _Scalar& DenseCube<_Scalar, _layout>::getElem(
    const index_t rowidx,
    const index_t colidx,
    const index_t pageidx
) const noexcept {
  mcnla_assert_gelt(rowidx,  0, nrow_);
  mcnla_assert_gelt(colidx,  0, ncol_);
  mcnla_assert_gelt(pageidx, 0, npage_);
  return this->getValue()[getPos(rowidx, colidx, pageidx)];
}

////////////////////////////////////////////////////////////////////////////////////////////////////////////////////////////////
/// @copydoc  getElem
///
template <typename _Scalar, Layout _layout>
_Scalar& DenseCube<_Scalar, _layout>::operator()(
    const index_t rowidx,
    const index_t colidx,
    const index_t pageidx
) noexcept { return getElem(rowidx, colidx, pageidx); }

////////////////////////////////////////////////////////////////////////////////////////////////////////////////////////////////
/// @copydoc  getElem
///
template <typename _Scalar, Layout _layout>
const _Scalar& DenseCube<_Scalar, _layout>::operator()(
    const index_t rowidx,
    const index_t colidx,
    const index_t pageidx
) const noexcept { return getElem(rowidx, colidx, pageidx); }

////////////////////////////////////////////////////////////////////////////////////////////////////////////////////////////////
/// @brief  Gets the value valarray mask.
///
template <typename _Scalar, Layout _layout>
const std::gslice DenseCube<_Scalar, _layout>::getValueMask() const noexcept {
  return std::gslice(this->getOffset(), {size_t(size2_), size_t(size1_), size_t(size0_)},
                                        {size_t(pitch1_), size_t(pitch0_), 1});
}

////////////////////////////////////////////////////////////////////////////////////////////////////////////////////////////////
/// @brief  Gets the internal position of given index.
///
template <typename _Scalar, Layout _layout>
index_t DenseCube<_Scalar, _layout>::getPos(
    const index_t rowidx,
    const index_t colidx,
    const index_t pageidx
) const noexcept {
  return (isColMajor(_layout) ? (rowidx + colidx * pitch0_) : (colidx + rowidx * pitch0_)) + pageidx * pitch0_ * pitch1_;
}

////////////////////////////////////////////////////////////////////////////////////////////////////////////////////////////////
/// @brief  Gets the transpose of the cube.
///
/// @attention  The storage layout is also changed.
///
template <typename _Scalar, Layout _layout>
DenseCube<_Scalar, changeLayout(_layout)> DenseCube<_Scalar, _layout>::transpose() noexcept {
  return DenseCube<_Scalar, changeLayout(_layout)>(ncol_, nrow_, npage_, pitch0_, pitch1_, data_);
}

////////////////////////////////////////////////////////////////////////////////////////////////////////////////////////////////
/// @brief  Finds the iterator to element
///
template <typename _Scalar, Layout _layout>
typename DenseCube<_Scalar, _layout>::IteratorType DenseCube<_Scalar, _layout>::find(
    const index_t rowidx,
    const index_t colidx,
    const index_t pageidx
) noexcept {
  mcnla_assert_gelt(rowidx,  0, nrow_);
  mcnla_assert_gelt(colidx,  0, ncol_);
  mcnla_assert_gelt(pageidx, 0, npage_);
  auto itidx = (isColMajor(_layout) ? (rowidx + colidx * size0_) : (colidx + rowidx * size0_)) + pageidx * size0_ * size1_;
  return IteratorType(this, itidx);
}

////////////////////////////////////////////////////////////////////////////////////////////////////////////////////////////////
/// @copydoc  find
///
template <typename _Scalar, Layout _layout>
typename DenseCube<_Scalar, _layout>::ConstIteratorType DenseCube<_Scalar, _layout>::find(
    const index_t rowidx,
    const index_t colidx,
    const index_t pageidx
) const noexcept {
  mcnla_assert_gelt(rowidx,  0, nrow_);
  mcnla_assert_gelt(colidx,  0, ncol_);
  mcnla_assert_gelt(pageidx, 0, npage_);
  auto itidx = (isColMajor(_layout) ? (rowidx + colidx * size0_) : (colidx + rowidx * size0_)) + pageidx * size0_ * size1_;
  return ConstIteratorType(this, itidx);
}

////////////////////////////////////////////////////////////////////////////////////////////////////////////////////////////////
/// @copydoc  find
///
template <typename _Scalar, Layout _layout>
typename DenseCube<_Scalar, _layout>::ConstIteratorType DenseCube<_Scalar, _layout>::cfind(
    const index_t rowidx,
    const index_t colidx,
    const index_t pageidx
) const noexcept {
  return find(rowidx, colidx, pageidx);
}

////////////////////////////////////////////////////////////////////////////////////////////////////////////////////////////////
/// @brief  Resizes the cube.
///
/// @attention  The new space is not initialized.
///
template <typename _Scalar, Layout _layout>
void DenseCube<_Scalar, _layout>::resize(
    const index_t nrow,
    const index_t ncol,
    const index_t npage
) noexcept {
  mcnla_assert_ge(nrow,  0);
  mcnla_assert_ge(ncol,  0);
  mcnla_assert_ge(npage, 0);
<<<<<<< HEAD
  mcnla_assert_ge(pitch0_, isColMajor(_layout) ? nrow : ncol);
  mcnla_assert_ge(pitch1_, isColMajor(_layout) ? ncol : nrow);
  mcnla_assert_ge(data_.getCapacity(), pitch0_ * pitch1_ * npage);
=======
  mcnla_assert_le(pitch0_, isColMajor(_layout) ? nrow : ncol);
  mcnla_assert_le(pitch1_, isColMajor(_layout) ? ncol : nrow);
  mcnla_assert_ge(this->getCapacity(), pitch0_ * pitch1_ * npage);
>>>>>>> 8644e16e
  nrow_ = nrow;
  ncol_ = ncol;
  npage_ = npage;
}

////////////////////////////////////////////////////////////////////////////////////////////////////////////////////////////////
/// @brief  Gets a cube block.
///
template <typename _Scalar, Layout _layout>
DenseCube<_Scalar, _layout> DenseCube<_Scalar, _layout>::getSubcube(
    const IdxRange rowrange,
    const IdxRange colrange,
    const IdxRange pagerange
) noexcept {
  mcnla_assert_ge(rowrange.begin,  0); mcnla_assert_le(rowrange.end,  nrow_);  mcnla_assert_ge(rowrange.getLength(),  0);
  mcnla_assert_ge(colrange.begin,  0); mcnla_assert_le(colrange.end,  ncol_);  mcnla_assert_ge(colrange.getLength(),  0);
  mcnla_assert_ge(pagerange.begin, 0); mcnla_assert_le(pagerange.end, npage_); mcnla_assert_ge(pagerange.getLength(), 0);
  return CubeType(rowrange.getLength(), colrange.getLength(), pagerange.getLength(), pitch0_, pitch1_, data_,
                  getPos(rowrange.begin, colrange.begin, pagerange.begin));
}

////////////////////////////////////////////////////////////////////////////////////////////////////////////////////////////////
/// @copydoc  getSubcube
///
template <typename _Scalar, Layout _layout>
const DenseCube<_Scalar, _layout> DenseCube<_Scalar, _layout>::getSubcube(
    const IdxRange rowrange,
    const IdxRange colrange,
    const IdxRange pagerange
) const noexcept {
  mcnla_assert_ge(rowrange.begin,  0); mcnla_assert_le(rowrange.end,  nrow_);  mcnla_assert_ge(rowrange.getLength(),  0);
  mcnla_assert_ge(colrange.begin,  0); mcnla_assert_le(colrange.end,  ncol_);  mcnla_assert_ge(colrange.getLength(),  0);
  mcnla_assert_ge(pagerange.begin, 0); mcnla_assert_le(pagerange.end, npage_); mcnla_assert_ge(pagerange.getLength(), 0);
  return CubeType(rowrange.getLength(), colrange.getLength(), pagerange.getLength(), pitch0_, pitch1_, data_,
                  getPos(rowrange.begin, colrange.begin, pagerange.begin));
}

////////////////////////////////////////////////////////////////////////////////////////////////////////////////////////////////
/// @copydoc  getSubcube
///
template <typename _Scalar, Layout _layout>
DenseCube<_Scalar, _layout> DenseCube<_Scalar, _layout>::getTubes(
    const IdxRange rowrange,
    const IdxRange colrange
) noexcept {
  mcnla_assert_ge(rowrange.begin, 0); mcnla_assert_le(rowrange.end, nrow_); mcnla_assert_ge(rowrange.getLength(), 0);
  mcnla_assert_ge(colrange.begin, 0); mcnla_assert_le(colrange.end, ncol_); mcnla_assert_ge(colrange.getLength(), 0);
  return CubeType(rowrange.getLength(), colrange.getLength(), npage_, pitch0_, pitch1_, data_,
                  getPos(rowrange.begin, colrange.begin, 0));
}

////////////////////////////////////////////////////////////////////////////////////////////////////////////////////////////////
/// @copydoc  getTubes
///
template <typename _Scalar, Layout _layout>
const DenseCube<_Scalar, _layout> DenseCube<_Scalar, _layout>::getTubes(
    const IdxRange rowrange,
    const IdxRange colrange
) const noexcept {
  mcnla_assert_ge(rowrange.begin, 0); mcnla_assert_le(rowrange.end, nrow_); mcnla_assert_ge(rowrange.getLength(), 0);
  mcnla_assert_ge(colrange.begin, 0); mcnla_assert_le(colrange.end, ncol_); mcnla_assert_ge(colrange.getLength(), 0);
  return CubeType(rowrange.getLength(), colrange.getLength(), npage_, pitch0_, pitch1_, data_,
                  getPos(rowrange.begin, colrange.begin, 0));
}

////////////////////////////////////////////////////////////////////////////////////////////////////////////////////////////////
/// @copydoc  getSubcube
///
template <typename _Scalar, Layout _layout>
DenseCube<_Scalar, _layout> DenseCube<_Scalar, _layout>::getPages(
    const IdxRange pagerange
) noexcept {
  mcnla_assert_ge(pagerange.begin, 0); mcnla_assert_le(pagerange.end, npage_); mcnla_assert_ge(pagerange.getLength(), 0);
  return CubeType(nrow_, ncol_, pagerange.getLength(), pitch0_, pitch1_, data_, getPos(0, 0, pagerange.begin));
}

////////////////////////////////////////////////////////////////////////////////////////////////////////////////////////////////
/// @copydoc  getPages
///
template <typename _Scalar, Layout _layout>
const DenseCube<_Scalar, _layout> DenseCube<_Scalar, _layout>::getPages(
    const IdxRange pagerange
) const noexcept {
  mcnla_assert_ge(pagerange.begin, 0); mcnla_assert_le(pagerange.end, npage_); mcnla_assert_ge(pagerange.getLength(), 0);
  return CubeType(nrow_, ncol_, pagerange.getLength(), pitch0_, pitch1_, data_, getPos(0, 0, pagerange.begin));
}

////////////////////////////////////////////////////////////////////////////////////////////////////////////////////////////////
/// @copydoc  getSubcube
///
template <typename _Scalar, Layout _layout>
DenseCube<_Scalar, _layout> DenseCube<_Scalar, _layout>::getColPages(
    const IdxRange colrange
) noexcept {
  mcnla_assert_ge(colrange.begin, 0); mcnla_assert_le(colrange.end, ncol_); mcnla_assert_ge(colrange.getLength(), 0);
  return CubeType(nrow_, colrange.getLength(), npage_, pitch0_, pitch1_, data_, getPos(0, colrange.begin, 0));
}

////////////////////////////////////////////////////////////////////////////////////////////////////////////////////////////////
/// @copydoc  getColPages
///
template <typename _Scalar, Layout _layout>
const DenseCube<_Scalar, _layout> DenseCube<_Scalar, _layout>::getColPages(
    const IdxRange colrange
) const noexcept {
  mcnla_assert_ge(colrange.begin, 0); mcnla_assert_le(colrange.end, ncol_); mcnla_assert_ge(colrange.getLength(), 0);
  return CubeType(nrow_, colrange.getLength(), npage_, pitch0_, pitch1_, data_, getPos(0, colrange.begin, 0));
}

////////////////////////////////////////////////////////////////////////////////////////////////////////////////////////////////
/// @copydoc  getSubcube
///
template <typename _Scalar, Layout _layout>
DenseCube<_Scalar, _layout> DenseCube<_Scalar, _layout>::getRowPages(
    const IdxRange rowrange
) noexcept {
  mcnla_assert_ge(rowrange.begin, 0); mcnla_assert_le(rowrange.end, nrow_); mcnla_assert_ge(rowrange.getLength(), 0);
  return CubeType(rowrange.getLength(), ncol_, npage_, pitch0_, pitch1_, data_, getPos(rowrange.begin, 0, 0));
}

////////////////////////////////////////////////////////////////////////////////////////////////////////////////////////////////
/// @copydoc  getRowPages
///
template <typename _Scalar, Layout _layout>
const DenseCube<_Scalar, _layout> DenseCube<_Scalar, _layout>::getRowPages(
    const IdxRange rowrange
) const noexcept {
  mcnla_assert_ge(rowrange.begin, 0); mcnla_assert_le(rowrange.end, nrow_); mcnla_assert_ge(rowrange.getLength(), 0);
  return CubeType(rowrange.getLength(), ncol_, npage_, pitch0_, pitch1_, data_, getPos(rowrange.begin, 0, 0));
}

////////////////////////////////////////////////////////////////////////////////////////////////////////////////////////////////
/// @brief  Gets a matrix block.
///
template <typename _Scalar, Layout _layout>
DenseMatrix<_Scalar, _layout> DenseCube<_Scalar, _layout>::getPage(
    const index_t pageidx
) noexcept {
  mcnla_assert_gelt(pageidx, 0, npage_);
  return MatrixType(nrow_, ncol_, pitch0_, data_, getPos(0, 0, pageidx));
}

////////////////////////////////////////////////////////////////////////////////////////////////////////////////////////////////
/// @copydoc  getPage
///
template <typename _Scalar, Layout _layout>
const DenseMatrix<_Scalar, _layout> DenseCube<_Scalar, _layout>::getPage(
    const index_t pageidx
) const noexcept {
  mcnla_assert_gelt(pageidx, 0, npage_);
  return MatrixType(nrow_, ncol_, pitch0_, data_, getPos(0, 0, pageidx));
}

////////////////////////////////////////////////////////////////////////////////////////////////////////////////////////////////
/// @copydoc  getPage
///
template <typename _Scalar, Layout _layout>
DenseMatrix<_Scalar, _layout> DenseCube<_Scalar, _layout>::getCols(
    const index_t pageidx,
    const IdxRange colrange
) noexcept {
  mcnla_assert_gelt(pageidx, 0, npage_);
  mcnla_assert_ge(colrange.begin, 0); mcnla_assert_le(colrange.end, ncol_); mcnla_assert_ge(colrange.getLength(), 0);
  return MatrixType(nrow_, colrange.getLength(), pitch0_, data_, getPos(0, colrange.begin, pageidx));
}

////////////////////////////////////////////////////////////////////////////////////////////////////////////////////////////////
/// @copydoc  getCols
///
template <typename _Scalar, Layout _layout>
const DenseMatrix<_Scalar, _layout> DenseCube<_Scalar, _layout>::getCols(
    const index_t pageidx,
    const IdxRange colrange
) const noexcept {
  mcnla_assert_gelt(pageidx, 0, npage_);
  mcnla_assert_ge(colrange.begin, 0); mcnla_assert_le(colrange.end, ncol_); mcnla_assert_ge(colrange.getLength(), 0);
  return MatrixType(nrow_, colrange.getLength(), pitch0_, data_, getPos(0, colrange.begin, pageidx));
}

////////////////////////////////////////////////////////////////////////////////////////////////////////////////////////////////
/// @copydoc  getPage
///
template <typename _Scalar, Layout _layout>
DenseMatrix<_Scalar, _layout> DenseCube<_Scalar, _layout>::getRows(
    const index_t pageidx,
    const IdxRange rowrange
) noexcept {
  mcnla_assert_gelt(pageidx, 0, npage_);
  mcnla_assert_ge(rowrange.begin, 0); mcnla_assert_le(rowrange.end, nrow_); mcnla_assert_ge(rowrange.getLength(), 0);
  return MatrixType(rowrange.getLength(), ncol_, pitch0_, data_, getPos(rowrange.begin, 0, pageidx));
}

////////////////////////////////////////////////////////////////////////////////////////////////////////////////////////////////
/// @copydoc  getRows
///
template <typename _Scalar, Layout _layout>
const DenseMatrix<_Scalar, _layout> DenseCube<_Scalar, _layout>::getRows(
    const index_t pageidx,
    const IdxRange rowrange
) const noexcept {
  mcnla_assert_gelt(pageidx, 0, npage_);
  mcnla_assert_ge(rowrange.begin, 0); mcnla_assert_le(rowrange.end, nrow_); mcnla_assert_ge(rowrange.getLength(), 0);
  return MatrixType(rowrange.getLength(), ncol_, pitch0_, data_, getPos(rowrange.begin, 0, pageidx));
}

////////////////////////////////////////////////////////////////////////////////////////////////////////////////////////////////
/// @copydoc  getPage
///
template <typename _Scalar, Layout _layout>
DenseMatrix<_Scalar, _layout> DenseCube<_Scalar, _layout>::getBlock(
    const index_t pageidx,
    const IdxRange rowrange,
    const IdxRange colrange
) noexcept {
  mcnla_assert_gelt(pageidx, 0, npage_);
  mcnla_assert_ge(rowrange.begin, 0); mcnla_assert_le(rowrange.end, nrow_); mcnla_assert_ge(rowrange.getLength(), 0);
  mcnla_assert_ge(colrange.begin, 0); mcnla_assert_le(colrange.end, ncol_); mcnla_assert_ge(colrange.getLength(), 0);
  return MatrixType(rowrange.getLength(), colrange.getLength(), pitch0_, data_,
                    getPos(rowrange.begin, colrange.begin, pageidx));
}

////////////////////////////////////////////////////////////////////////////////////////////////////////////////////////////////
/// @copydoc  getBlock
///
template <typename _Scalar, Layout _layout>
const DenseMatrix<_Scalar, _layout> DenseCube<_Scalar, _layout>::getBlock(
    const index_t pageidx,
    const IdxRange rowrange,
    const IdxRange colrange
) const noexcept {
  mcnla_assert_gelt(pageidx, 0, npage_);
  mcnla_assert_ge(rowrange.begin, 0); mcnla_assert_le(rowrange.end, nrow_); mcnla_assert_ge(rowrange.getLength(), 0);
  mcnla_assert_ge(colrange.begin, 0); mcnla_assert_le(colrange.end, ncol_); mcnla_assert_ge(colrange.getLength(), 0);
  return MatrixType(rowrange.getLength(), colrange.getLength(), pitch0_, data_,
                    getPos(rowrange.begin, colrange.begin, pageidx));
}

////////////////////////////////////////////////////////////////////////////////////////////////////////////////////////////////
/// @brief  Unfold the cube.
/// Returns a matrix containing all columns between (:, 0, 0) and (:, #ncol_-1, #npage_-1) for column-major storage,
///                             all rows between (0, :, 0) and (#nrow_-1, :, #npage_-1) for row-major storage.
///
/// @note  The size of the output matrix is #nrow_ by #pitch1_ &times; (#npage_-1) + #size1_ for column-major storage,
///                                      is #pitch1_ &times; (#npage_-1) + #size1_ by #ncol_ for row-major storage.
///
/// @attention  The output matrix contains the out-of-range spaces in the second dimension.
///
template <typename _Scalar, Layout _layout>
DenseMatrix<_Scalar, _layout> DenseCube<_Scalar, _layout>::unfold() noexcept {
  if ( isColMajor(_layout) ) {
    return MatrixType(nrow_, pitch1_ * (npage_-1) + size1_, pitch0_, data_, getPos(0, 0, 0));
  } else {
    return MatrixType(pitch1_ * (npage_-1) + size1_, ncol_, pitch0_, data_, getPos(0, 0, 0));
  }
}

////////////////////////////////////////////////////////////////////////////////////////////////////////////////////////////////
/// @copydoc  unfold
///
template <typename _Scalar, Layout _layout>
const DenseMatrix<_Scalar, _layout> DenseCube<_Scalar, _layout>::unfold() const noexcept {
  if ( isColMajor(_layout) ) {
    return MatrixType(nrow_, pitch1_ * (npage_-1) + size1_, pitch0_, data_, getPos(0, 0, 0));
  } else {
    return MatrixType(pitch1_ * (npage_-1) + size1_, ncol_, pitch0_, data_, getPos(0, 0, 0));
  }
}

////////////////////////////////////////////////////////////////////////////////////////////////////////////////////////////////
/// @brief  Gets a vector segment.
///
template <typename _Scalar, Layout _layout>
DenseVector<_Scalar> DenseCube<_Scalar, _layout>::getCol(
    const index_t colidx,
    const index_t pageidx
) noexcept {
  mcnla_assert_gelt(colidx,  0, ncol_);
  mcnla_assert_gelt(pageidx, 0, npage_);
  return VectorType(nrow_, getColStride(), data_, getPos(0, colidx, pageidx));
}

////////////////////////////////////////////////////////////////////////////////////////////////////////////////////////////////
/// @copydoc  getCol
///
template <typename _Scalar, Layout _layout>
const DenseVector<_Scalar> DenseCube<_Scalar, _layout>::getCol(
    const index_t colidx,
    const index_t pageidx
) const noexcept {
  mcnla_assert_gelt(colidx,  0, ncol_);
  mcnla_assert_gelt(pageidx, 0, npage_);
  return VectorType(nrow_, getColStride(), data_, getPos(0, colidx, pageidx));
}

////////////////////////////////////////////////////////////////////////////////////////////////////////////////////////////////
/// @copydoc  getCol
///
template <typename _Scalar, Layout _layout>
DenseVector<_Scalar> DenseCube<_Scalar, _layout>::getColSegment(
    const index_t colidx,
    const index_t pageidx,
    const IdxRange rowrange
) noexcept {
  mcnla_assert_gelt(colidx,  0, ncol_);
  mcnla_assert_gelt(pageidx, 0, npage_);
  mcnla_assert_ge(rowrange.begin, 0); mcnla_assert_le(rowrange.end, nrow_); mcnla_assert_ge(rowrange.getLength(), 0);
  return VectorType(rowrange.getLength(), getColStride(), data_, getPos(rowrange.begin, colidx, pageidx));
}

////////////////////////////////////////////////////////////////////////////////////////////////////////////////////////////////
/// @copydoc  getColSegment
///
template <typename _Scalar, Layout _layout>
const DenseVector<_Scalar> DenseCube<_Scalar, _layout>::getColSegment(
    const index_t colidx,
    const index_t pageidx,
    const IdxRange rowrange
) const noexcept {
  mcnla_assert_gelt(colidx,  0, ncol_);
  mcnla_assert_gelt(pageidx, 0, npage_);
  mcnla_assert_ge(rowrange.begin, 0); mcnla_assert_le(rowrange.end, nrow_); mcnla_assert_ge(rowrange.getLength(), 0);
  return VectorType(rowrange.getLength(), getColStride(), data_, getPos(rowrange.begin, colidx, pageidx));
}

////////////////////////////////////////////////////////////////////////////////////////////////////////////////////////////////
/// @brief  Gets a vector segment.
///
template <typename _Scalar, Layout _layout>
DenseVector<_Scalar> DenseCube<_Scalar, _layout>::getRow(
    const index_t rowidx,
    const index_t pageidx
) noexcept {
  mcnla_assert_gelt(rowidx,  0, nrow_);
  mcnla_assert_gelt(pageidx, 0, npage_);
  return VectorType(ncol_, getRowStride(), data_, getPos(rowidx, 0, pageidx));
}

////////////////////////////////////////////////////////////////////////////////////////////////////////////////////////////////
/// @copydoc  getRow
///
template <typename _Scalar, Layout _layout>
const DenseVector<_Scalar> DenseCube<_Scalar, _layout>::getRow(
    const index_t rowidx,
    const index_t pageidx
) const noexcept {
  mcnla_assert_gelt(rowidx,  0, nrow_);
  mcnla_assert_gelt(pageidx, 0, npage_);
  return VectorType(ncol_, getRowStride(), data_, getPos(rowidx, 0, pageidx));
}

////////////////////////////////////////////////////////////////////////////////////////////////////////////////////////////////
/// @copydoc  getRow
///
template <typename _Scalar, Layout _layout>
DenseVector<_Scalar> DenseCube<_Scalar, _layout>::getRowSegment(
    const index_t rowidx,
    const index_t pageidx,
    const IdxRange colrange
) noexcept {
  mcnla_assert_gelt(rowidx,  0, nrow_);
  mcnla_assert_gelt(pageidx, 0, npage_);
  mcnla_assert_ge(colrange.begin, 0); mcnla_assert_le(colrange.end, ncol_); mcnla_assert_ge(colrange.getLength(), 0);
  return VectorType(colrange.getLength(), getRowStride(), data_, getPos(rowidx, colrange.begin, pageidx));
}

////////////////////////////////////////////////////////////////////////////////////////////////////////////////////////////////
/// @copydoc  getRowSegment
///
template <typename _Scalar, Layout _layout>
const DenseVector<_Scalar> DenseCube<_Scalar, _layout>::getRowSegment(
    const index_t rowidx,
    const index_t pageidx,
    const IdxRange colrange
) const noexcept {
  mcnla_assert_gelt(rowidx,  0, nrow_);
  mcnla_assert_gelt(pageidx, 0, npage_);
  mcnla_assert_ge(colrange.begin, 0); mcnla_assert_le(colrange.end, ncol_); mcnla_assert_ge(colrange.getLength(), 0);
  return VectorType(colrange.getLength(), getRowStride(), data_, getPos(rowidx, colrange.begin, pageidx));
}

////////////////////////////////////////////////////////////////////////////////////////////////////////////////////////////////
/// @brief  Gets a vector segment.
///
template <typename _Scalar, Layout _layout>
DenseVector<_Scalar> DenseCube<_Scalar, _layout>::getTube(
    const index_t rowidx,
    const index_t colidx
) noexcept {
  mcnla_assert_gelt(rowidx,  0, nrow_);
  mcnla_assert_gelt(colidx,  0, ncol_);
  return VectorType(npage_, getTubeStride(), data_, getPos(rowidx, colidx, 0));
}

////////////////////////////////////////////////////////////////////////////////////////////////////////////////////////////////
/// @copydoc  getTube
///
template <typename _Scalar, Layout _layout>
const DenseVector<_Scalar> DenseCube<_Scalar, _layout>::getTube(
    const index_t rowidx,
    const index_t colidx
) const noexcept {
  mcnla_assert_gelt(rowidx,  0, nrow_);
  mcnla_assert_gelt(colidx,  0, ncol_);
  return VectorType(npage_, getTubeStride(), data_, getPos(rowidx, colidx, 0));
}

////////////////////////////////////////////////////////////////////////////////////////////////////////////////////////////////
/// @copydoc  getTube
///
template <typename _Scalar, Layout _layout>
DenseVector<_Scalar> DenseCube<_Scalar, _layout>::getTubeSegment(
    const index_t rowidx,
    const index_t colidx,
    const IdxRange pagerange
) noexcept {
  mcnla_assert_gelt(rowidx,  0, nrow_);
  mcnla_assert_gelt(colidx,  0, ncol_);
  mcnla_assert_ge(pagerange.begin, 0); mcnla_assert_le(pagerange.end, npage_); mcnla_assert_ge(pagerange.getLength(), 0);
  return VectorType(pagerange.getLength(), getTubeStride(), data_, getPos(rowidx, colidx, pagerange.begin));
}

////////////////////////////////////////////////////////////////////////////////////////////////////////////////////////////////
/// @copydoc  getTubeSegment
///
template <typename _Scalar, Layout _layout>
const DenseVector<_Scalar> DenseCube<_Scalar, _layout>::getTubeSegment(
    const index_t rowidx,
    const index_t colidx,
    const IdxRange pagerange
) const noexcept {
  mcnla_assert_gelt(rowidx,  0, nrow_);
  mcnla_assert_gelt(colidx,  0, ncol_);
  mcnla_assert_ge(pagerange.begin, 0); mcnla_assert_le(pagerange.end, npage_); mcnla_assert_ge(pagerange.getLength(), 0);
  return VectorType(pagerange.getLength(), getTubeStride(), data_, getPos(rowidx, colidx, pagerange.begin));
}

////////////////////////////////////////////////////////////////////////////////////////////////////////////////////////////////
/// @brief  Gets a diagonal vector.
///
template <typename _Scalar, Layout _layout>
DenseVector<_Scalar> DenseCube<_Scalar, _layout>::getDiagonal(
    const index_t pageidx, const index_t idx
) noexcept {
  mcnla_assert_gtlt(idx, -nrow_, ncol_);
  index_t length;
  index_t idx0;
  if ( idx < 0 ) {
    idx0 = getPos(-idx, 0, pageidx);
    if ( nrow_ + idx > ncol_ && nrow_ > ncol_ ) {
      length = ncol_;
    } else {
      length = nrow_ + idx;
    }
  } else {
    idx0 = getPos(0, idx, pageidx);
    if ( ncol_ - idx > nrow_ && ncol_ > nrow_ ) {
      length = nrow_;
    } else {
      length = ncol_ - idx;
    }
  }
  return VectorType(length, pitch0_+1, data_, idx0);
}

////////////////////////////////////////////////////////////////////////////////////////////////////////////////////////////////
/// @copydoc  getDiagonal
///
template <typename _Scalar, Layout _layout>
const DenseVector<_Scalar> DenseCube<_Scalar, _layout>::getDiagonal(
    const index_t pageidx, const index_t idx
) const noexcept {
  mcnla_assert_gtlt(idx, -nrow_, ncol_);
  index_t length;
  index_t idx0;
  if ( idx < 0 ) {
    idx0 = getPos(-idx, 0, pageidx);
    if ( nrow_ + idx > ncol_ && nrow_ > ncol_ ) {
      length = ncol_;
    } else {
      length = nrow_ + idx;
    }
  } else {
    idx0 = getPos(0, idx, pageidx);
    if ( ncol_ - idx > nrow_ && ncol_ > nrow_ ) {
      length = nrow_;
    } else {
      length = ncol_ - idx;
    }
  }
  return VectorType(length, pitch0_+1, data_, idx0);
}

////////////////////////////////////////////////////////////////////////////////////////////////////////////////////////////////
/// @brief  Vectorize the cube.
/// Returns a vector containing all elements between (0, 0, 0) and (#nrow_-1, #ncol_-1, #npage_-1) in the memory.
///
/// @note  The length of the output vector is
///            #pitch0_ &times; #pitch1_ &times; (#npage_-1) + #pitch0_ &times; (#size1_-1) + #size0_.
///
/// @attention  The output vector contains the out-of-range spaces.
///
template <typename _Scalar, Layout _layout>
DenseVector<_Scalar> DenseCube<_Scalar, _layout>::vectorize() noexcept {
  return VectorType(pitch0_ * pitch1_ * (npage_-1) + pitch0_ * (size1_-1) + size0_, 1, data_, getPos(0, 0, 0));
}

////////////////////////////////////////////////////////////////////////////////////////////////////////////////////////////////
/// @copydoc  vectorize
///
template <typename _Scalar, Layout _layout>
const DenseVector<_Scalar> DenseCube<_Scalar, _layout>::vectorize() const noexcept {
  return VectorType(pitch0_ * pitch1_ * (npage_-1) + pitch0_ * (size1_-1) + size0_, 1, data_, getPos(0, 0, 0));
}

////////////////////////////////////////////////////////////////////////////////////////////////////////////////////////////////
/// @brief  Gets the column stride.
///
template <typename _Scalar, Layout _layout>
index_t DenseCube<_Scalar, _layout>::getColStride() const noexcept {
  return isColMajor(_layout) ? 1 : pitch0_;
}

////////////////////////////////////////////////////////////////////////////////////////////////////////////////////////////////
/// @brief  Gets the row stride.
///
template <typename _Scalar, Layout _layout>
index_t DenseCube<_Scalar, _layout>::getRowStride() const noexcept {
  return isColMajor(_layout) ? pitch0_ : 1;
}

////////////////////////////////////////////////////////////////////////////////////////////////////////////////////////////////
/// @brief  Gets the tube stride.
///
template <typename _Scalar, Layout _layout>
index_t DenseCube<_Scalar, _layout>::getTubeStride() const noexcept {
  return pitch0_ * pitch1_;
}

}  // namespace matrix

}  // namespace mcnla

#endif  // MCNLA_CORE_MATRIX_DENSE_DENSE_CUBE_IPP_<|MERGE_RESOLUTION|>--- conflicted
+++ resolved
@@ -404,15 +404,9 @@
   mcnla_assert_ge(nrow,  0);
   mcnla_assert_ge(ncol,  0);
   mcnla_assert_ge(npage, 0);
-<<<<<<< HEAD
   mcnla_assert_ge(pitch0_, isColMajor(_layout) ? nrow : ncol);
   mcnla_assert_ge(pitch1_, isColMajor(_layout) ? ncol : nrow);
-  mcnla_assert_ge(data_.getCapacity(), pitch0_ * pitch1_ * npage);
-=======
-  mcnla_assert_le(pitch0_, isColMajor(_layout) ? nrow : ncol);
-  mcnla_assert_le(pitch1_, isColMajor(_layout) ? ncol : nrow);
   mcnla_assert_ge(this->getCapacity(), pitch0_ * pitch1_ * npage);
->>>>>>> 8644e16e
   nrow_ = nrow;
   ncol_ = ncol;
   npage_ = npage;
