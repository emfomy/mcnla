////////////////////////////////////////////////////////////////////////////////////////////////////////////////////////////////
/// @file    include/mcnla/isvd/sketcher/gaussian_projection_sketcher.hpp
/// @brief   The Gaussian projection sketcher.
///
/// @author  Mu Yang <<emfomy@gmail.com>>
///

#ifndef MCNLA_ISVD_SKETCHER_GAUSSIAN_PROJECTION_SKETCHER_HPP_
#define MCNLA_ISVD_SKETCHER_GAUSSIAN_PROJECTION_SKETCHER_HPP_

#include <mcnla/isvd/sketcher/gaussian_projection_sketcher.hh>
#include <ctime>
#include <mcnla/core/la.hpp>

////////////////////////////////////////////////////////////////////////////////////////////////////////////////////////////////
//  The MCNLA namespace.
//
namespace mcnla {

////////////////////////////////////////////////////////////////////////////////////////////////////////////////////////////////
//  The iSVD namespace.
//
namespace isvd {

////////////////////////////////////////////////////////////////////////////////////////////////////////////////////////////////
/// @copydoc  mcnla::isvd::SketcherWrapper::SketcherWrapper
///
template <typename _Scalar, index_t _exponent>
Sketcher<_Scalar, GaussianProjectionSketcherTag<_exponent>>::Sketcher(
    const ParametersType &parameters,
    const MPI_Comm mpi_comm,
    const mpi_int_t mpi_root,
    const index_t seed
) noexcept
  : BaseType(parameters, mpi_comm, mpi_root),
    random_engine_(seed) {}

////////////////////////////////////////////////////////////////////////////////////////////////////////////////////////////////
/// @copydoc  mcnla::isvd::SketcherWrapper::initialize
///
template <typename _Scalar, index_t _exponent>
void Sketcher<_Scalar, GaussianProjectionSketcherTag<_exponent>>::initializeImpl() noexcept {

  const auto ncol            = parameters_.ncol();
  const auto num_sketch_each = parameters_.numSketchEach();
  const auto dim_sketch      = parameters_.dimSketch();

  time0_ = 0;
  time1_ = 0;
  time2_ = 0;

  matrix_omegas_.reconstruct(ncol, dim_sketch * num_sketch_each);
}

<<<<<<< HEAD
  /// The name.
  static constexpr const char* name_= "Gaussian Projection Sketcher";

  /// The starting time
  double time0_;

  /// The ending time of random generating
  double time1_;

  /// The ending time of random sketching
  double time2_;

  /// The ending time of orthonormalizing
  double time3_;

  /// The matrix Omega.
  DenseMatrixSet120<ScalarType> set_omega_;
=======
////////////////////////////////////////////////////////////////////////////////////////////////////////////////////////////////
/// @copydoc  mcnla::isvd::SketcherWrapper::sketch
///
template <typename _Scalar, index_t _exponent> template <class _Matrix>
void Sketcher<_Scalar, GaussianProjectionSketcherTag<_exponent>>::sketchImpl(
    const _Matrix &matrix_a,
          DenseMatrixCollection120<ScalarType> &collection_q
) noexcept {
>>>>>>> fac3b05c

  mcnla_assert_true(parameters_.isInitialized());

  const auto nrow            = parameters_.nrow();
  const auto ncol            = parameters_.ncol();
  const auto num_sketch_each = parameters_.numSketchEach();
  const auto dim_sketch      = parameters_.dimSketch();

  mcnla_assert_eq(matrix_a.sizes(), std::make_tuple(nrow, ncol));
  mcnla_assert_eq(collection_q.sizes(),    std::make_tuple(nrow, dim_sketch, num_sketch_each));

<<<<<<< HEAD
  using BaseType::parameters_;
  using BaseType::mpi_comm_;
  using BaseType::mpi_root_;

 public:

  // Constructor
  inline GaussianProjectionSketcher( const Parameters<ScalarType> &parameters,
                                     const MPI_Comm mpi_comm, const mpi_int_t mpi_root, index_t *seed ) noexcept;
=======
  time0_ = MPI_Wtime();

  // Random sample Omega using normal Gaussian distribution
  random_engine_.gaussian(matrix_omegas_.vectorize());
  time1_ = MPI_Wtime();
>>>>>>> fac3b05c

  // Q := A * Omega
  la::mm(matrix_a, matrix_omegas_, collection_q.unfold());
  for ( index_t i = 0; i < _exponent; ++i ) {
    la::mm(matrix_a.t(), collection_q.unfold(), matrix_omegas_);
    la::mm(matrix_a, matrix_omegas_, collection_q.unfold());
  }
  time2_ = MPI_Wtime();
}

////////////////////////////////////////////////////////////////////////////////////////////////////////////////////////////////
/// @copydoc  mcnla::isvd::SketcherWrapper::outputName
///
///
template <typename _Scalar, index_t _exponent>
std::ostream& Sketcher<_Scalar, GaussianProjectionSketcherTag<_exponent>>::outputNameImpl(
    std::ostream &os
) const noexcept {
  return (os << name_ << ' ' << _exponent);
}

////////////////////////////////////////////////////////////////////////////////////////////////////////////////////////////////
/// @copydoc  mcnla::isvd::SketcherWrapper::time
///
template <typename _Scalar, index_t _exponent>
double Sketcher<_Scalar, GaussianProjectionSketcherTag<_exponent>>::timeImpl() const noexcept {
  return time2_-time0_;
}

////////////////////////////////////////////////////////////////////////////////////////////////////////////////////////////////
/// @copydoc  mcnla::isvd::SketcherWrapper::time
///
template <typename _Scalar, index_t _exponent>
double Sketcher<_Scalar, GaussianProjectionSketcherTag<_exponent>>::time1() const noexcept {
  return time1_-time0_;
}

////////////////////////////////////////////////////////////////////////////////////////////////////////////////////////////////
/// @copydoc  mcnla::isvd::SketcherWrapper::time
///
template <typename _Scalar, index_t _exponent>
double Sketcher<_Scalar, GaussianProjectionSketcherTag<_exponent>>::time2() const noexcept {
  return time2_-time1_;
}

////////////////////////////////////////////////////////////////////////////////////////////////////////////////////////////////
/// @copydoc  mcnla::isvd::SketcherWrapper::setSeed
///
template <typename _Scalar, index_t _exponent>
void Sketcher<_Scalar, GaussianProjectionSketcherTag<_exponent>>::setSeedImpl(
    const index_t seed
) noexcept {
  random_engine_.setSeed(seed);
}

}  // namespace isvd

}  // namespace mcnla

#endif  // MCNLA_ISVD_SKETCHER_GAUSSIAN_PROJECTION_SKETCHER_HPP_<|MERGE_RESOLUTION|>--- conflicted
+++ resolved
@@ -52,25 +52,6 @@
   matrix_omegas_.reconstruct(ncol, dim_sketch * num_sketch_each);
 }
 
-<<<<<<< HEAD
-  /// The name.
-  static constexpr const char* name_= "Gaussian Projection Sketcher";
-
-  /// The starting time
-  double time0_;
-
-  /// The ending time of random generating
-  double time1_;
-
-  /// The ending time of random sketching
-  double time2_;
-
-  /// The ending time of orthonormalizing
-  double time3_;
-
-  /// The matrix Omega.
-  DenseMatrixSet120<ScalarType> set_omega_;
-=======
 ////////////////////////////////////////////////////////////////////////////////////////////////////////////////////////////////
 /// @copydoc  mcnla::isvd::SketcherWrapper::sketch
 ///
@@ -79,7 +60,6 @@
     const _Matrix &matrix_a,
           DenseMatrixCollection120<ScalarType> &collection_q
 ) noexcept {
->>>>>>> fac3b05c
 
   mcnla_assert_true(parameters_.isInitialized());
 
@@ -91,23 +71,11 @@
   mcnla_assert_eq(matrix_a.sizes(), std::make_tuple(nrow, ncol));
   mcnla_assert_eq(collection_q.sizes(),    std::make_tuple(nrow, dim_sketch, num_sketch_each));
 
-<<<<<<< HEAD
-  using BaseType::parameters_;
-  using BaseType::mpi_comm_;
-  using BaseType::mpi_root_;
-
- public:
-
-  // Constructor
-  inline GaussianProjectionSketcher( const Parameters<ScalarType> &parameters,
-                                     const MPI_Comm mpi_comm, const mpi_int_t mpi_root, index_t *seed ) noexcept;
-=======
   time0_ = MPI_Wtime();
 
   // Random sample Omega using normal Gaussian distribution
   random_engine_.gaussian(matrix_omegas_.vectorize());
   time1_ = MPI_Wtime();
->>>>>>> fac3b05c
 
   // Q := A * Omega
   la::mm(matrix_a, matrix_omegas_, collection_q.unfold());
