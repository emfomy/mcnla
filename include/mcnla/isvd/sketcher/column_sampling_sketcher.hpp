--- conflicted
+++ resolved
@@ -51,19 +51,6 @@
   vector_idxs_.reconstruct(dim_sketch * num_sketch_each);
 }
 
-<<<<<<< HEAD
-  using ScalarType     = typename _Matrix::ScalarType;
-  using RealScalarType = typename _Matrix::RealScalarType;
-  using MatrixType     = _Matrix;
-
- protected:
-
-  /// The name.
-  static constexpr const char* name_= "Column Sampling Sketcher";
-
-  /// The vector S.
-  DenseVector<RealScalarType> vector_s_;
-=======
 ////////////////////////////////////////////////////////////////////////////////////////////////////////////////////////////////
 /// @copydoc  mcnla::isvd::SketcherWrapper::sketch
  ///
@@ -72,7 +59,6 @@
     const _Matrix &matrix_a,
           DenseMatrixCollection120<ScalarType> &collection_q
 ) noexcept {
->>>>>>> fac3b05c
 
   mcnla_assert_true(parameters_.isInitialized());
 
@@ -86,17 +72,6 @@
 
   time0_ = MPI_Wtime();
 
-<<<<<<< HEAD
-  using BaseType::parameters_;
-  using BaseType::mpi_comm_;
-  using BaseType::mpi_root_;
-
- public:
-
-  // Constructor
-  inline ColumnSamplingSketcher( const Parameters<ScalarType> &parameters,
-                                 const MPI_Comm mpi_comm, const mpi_int_t mpi_root, index_t *seed ) noexcept;
-=======
   // Random sample Idxs using uniform distribution
   random_engine_.uniform(vector_idxs_, 0, ncol);
   time1_ = MPI_Wtime();
@@ -107,7 +82,6 @@
   }
   time2_ = MPI_Wtime();
 }
->>>>>>> fac3b05c
 
 ////////////////////////////////////////////////////////////////////////////////////////////////////////////////////////////////
 /// @copydoc  mcnla::isvd::SketcherWrapper::outputName
