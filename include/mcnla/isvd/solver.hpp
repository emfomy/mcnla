////////////////////////////////////////////////////////////////////////////////////////////////////////////////////////////////
/// @file    include/mcnla/isvd/solver.hpp
/// @brief   The iSVD solver header.
///
/// @author  Mu Yang <<emfomy@gmail.com>>
///

#ifndef MCNLA_ISVD_SOLVER_HPP_
#define MCNLA_ISVD_SOLVER_HPP_

#include <mcnla/isvd/solver/solver.hpp>

<<<<<<< HEAD
////////////////////////////////////////////////////////////////////////////////////////////////////////////////////////////////
//  The MCNLA namespace.
//
namespace mcnla {

////////////////////////////////////////////////////////////////////////////////////////////////////////////////////////////////
//  The iSVD namespace.
//
namespace isvd {

////////////////////////////////////////////////////////////////////////////////////////////////////////////////////////////////
/// @ingroup  isvd_module
///
/// The Integrated Singular Value Decomposition solver.
///
/// @tparam  _Matrix         The matrix type.
/// @tparam  _Sketcher       The sketcher type.
/// @tparam  _Integrator     The integrator type.
/// @tparam  _Reconstructor  The reconstructor type.
///
/// @attention  The solver should have been @link initialize() initialized@endlink before calling #compute.
/// @attention  The solver should be @link initialize() re-initialized@endlink after changing parameters.
///
template <class _Matrix,
          class _Sketcher = GaussianProjectionSketcher<_Matrix>,
          class _Integrator = KolmogorovNagumoIntegrator<_Matrix>,
          class _Reconstructor = StandardReconstructor<_Matrix>>
class Solver {

  static_assert(std::is_base_of<MatrixBase<_Matrix>, _Matrix>::value,
                "'_Matrix' is not a matrix!");
  static_assert(std::is_base_of<SketcherBase<_Sketcher>, _Sketcher>::value,
                "'_Sketcher' is not a sketcher!");
  static_assert(std::is_base_of<IntegratorBase<_Integrator>, _Integrator>::value,
                "'_Integrator' is not a integrator!");
  static_assert(std::is_base_of<ReconstructorBase<_Reconstructor>, _Reconstructor>::value,
                "'_Reconstructor' is not a reconstructor!");

  static_assert(std::is_same<_Matrix, typename _Sketcher::MatrixType>::value,
                "The matrix type does not fit!");
  static_assert(std::is_same<_Matrix, typename _Integrator::MatrixType>::value,
                "The matrix type does not fit!");
  static_assert(std::is_same<_Matrix, typename _Reconstructor::MatrixType>::value,
                "The matrix type does not fit!");

 public:

  using MatrixType      = _Matrix;
  using ScalarType      = typename MatrixType::ScalarType;
  using RealScalarType  = typename MatrixType::RealScalarType;
  using ParametersType  = Parameters<ScalarType>;

 protected:

  /// The parameters.
  ParametersType parameters_;

  /// The MPI communicator.
  const MPI_Comm mpi_comm_;

  /// The MPI root.
  const mpi_int_t mpi_root_;

  /// The random seed
  index_t seed_[4] = {rand()%4096, rand()%4096, rand()%4096, (rand()%2048)*2+1};

  /// The sketcher.
  _Sketcher sketcher_;

  /// The integrator.
  _Integrator integrator_;

  /// The reconstructor.
  _Reconstructor reconstructor_;

 public:

  // Constructor
  inline Solver( const MPI_Comm mpi_comm, const mpi_int_t mpi_root = 0 ) noexcept;

  // Initializes
  void initialize() noexcept;

  // Compute
  void compute( const _Matrix &matrix ) noexcept;

  // Gets name
  inline constexpr const char* getSketcherName() const noexcept;
  inline constexpr const char* getIntegratorName() const noexcept;
  inline constexpr const char* getReconstructorName() const noexcept;

  // Gets compute time
  inline double getSketcherTime() const noexcept;
  inline double getIntegratorTime() const noexcept;
  inline double getReconstructorTime() const noexcept;
  inline const std::vector<double> getSketcherTimes() const noexcept;
  inline const std::vector<double> getIntegratorTimes() const noexcept;
  inline const std::vector<double> getReconstructorTimes() const noexcept;

  // Gets iterator number
  inline index_t getIntegratorIter() const noexcept;

  // Gets matrices
  inline const DenseVector<RealScalarType>& getSingularValues() const noexcept;
  inline const DenseMatrix<ScalarType, Layout::COLMAJOR>& getLeftSingularVectors() const noexcept;
  inline const DenseMatrix<ScalarType, Layout::COLMAJOR>& getRightSingularVectors() const noexcept;
  inline const DenseMatrix<ScalarType, Layout::ROWMAJOR>& getIntegratedOrthonormalBasis() const noexcept;

  // Gets parameters
  const ParametersType& getParameters() const noexcept;

  // Sets parameters
  inline Solver& setSize( const index_t nrow, const index_t ncol ) noexcept;
  inline Solver& setSize( const _Matrix &matrix ) noexcept;
  inline Solver& setRank( const index_t rank ) noexcept;
  inline Solver& setOverRank( const index_t over_rank ) noexcept;
  inline Solver& setNumSketch( const index_t num_sketch ) noexcept;
  inline Solver& setNumSketchEach( const index_t num_sketch_each ) noexcept;
  inline Solver& setMaxIteration( const index_t max_iteration ) noexcept;
  inline Solver& setTolerance( const RealScalarType tolerance ) noexcept;
  inline Solver& setSeed( const index_t seed[4] ) noexcept;

};

}  // namespace isvd

}  // namespace mcnla
=======
#include <mcnla/isvd/solver/parameters.hpp>
>>>>>>> fac3b05c

#endif  // MCNLA_ISVD_SOLVER_HPP_<|MERGE_RESOLUTION|>--- conflicted
+++ resolved
@@ -10,136 +10,6 @@
 
 #include <mcnla/isvd/solver/solver.hpp>
 
-<<<<<<< HEAD
-////////////////////////////////////////////////////////////////////////////////////////////////////////////////////////////////
-//  The MCNLA namespace.
-//
-namespace mcnla {
-
-////////////////////////////////////////////////////////////////////////////////////////////////////////////////////////////////
-//  The iSVD namespace.
-//
-namespace isvd {
-
-////////////////////////////////////////////////////////////////////////////////////////////////////////////////////////////////
-/// @ingroup  isvd_module
-///
-/// The Integrated Singular Value Decomposition solver.
-///
-/// @tparam  _Matrix         The matrix type.
-/// @tparam  _Sketcher       The sketcher type.
-/// @tparam  _Integrator     The integrator type.
-/// @tparam  _Reconstructor  The reconstructor type.
-///
-/// @attention  The solver should have been @link initialize() initialized@endlink before calling #compute.
-/// @attention  The solver should be @link initialize() re-initialized@endlink after changing parameters.
-///
-template <class _Matrix,
-          class _Sketcher = GaussianProjectionSketcher<_Matrix>,
-          class _Integrator = KolmogorovNagumoIntegrator<_Matrix>,
-          class _Reconstructor = StandardReconstructor<_Matrix>>
-class Solver {
-
-  static_assert(std::is_base_of<MatrixBase<_Matrix>, _Matrix>::value,
-                "'_Matrix' is not a matrix!");
-  static_assert(std::is_base_of<SketcherBase<_Sketcher>, _Sketcher>::value,
-                "'_Sketcher' is not a sketcher!");
-  static_assert(std::is_base_of<IntegratorBase<_Integrator>, _Integrator>::value,
-                "'_Integrator' is not a integrator!");
-  static_assert(std::is_base_of<ReconstructorBase<_Reconstructor>, _Reconstructor>::value,
-                "'_Reconstructor' is not a reconstructor!");
-
-  static_assert(std::is_same<_Matrix, typename _Sketcher::MatrixType>::value,
-                "The matrix type does not fit!");
-  static_assert(std::is_same<_Matrix, typename _Integrator::MatrixType>::value,
-                "The matrix type does not fit!");
-  static_assert(std::is_same<_Matrix, typename _Reconstructor::MatrixType>::value,
-                "The matrix type does not fit!");
-
- public:
-
-  using MatrixType      = _Matrix;
-  using ScalarType      = typename MatrixType::ScalarType;
-  using RealScalarType  = typename MatrixType::RealScalarType;
-  using ParametersType  = Parameters<ScalarType>;
-
- protected:
-
-  /// The parameters.
-  ParametersType parameters_;
-
-  /// The MPI communicator.
-  const MPI_Comm mpi_comm_;
-
-  /// The MPI root.
-  const mpi_int_t mpi_root_;
-
-  /// The random seed
-  index_t seed_[4] = {rand()%4096, rand()%4096, rand()%4096, (rand()%2048)*2+1};
-
-  /// The sketcher.
-  _Sketcher sketcher_;
-
-  /// The integrator.
-  _Integrator integrator_;
-
-  /// The reconstructor.
-  _Reconstructor reconstructor_;
-
- public:
-
-  // Constructor
-  inline Solver( const MPI_Comm mpi_comm, const mpi_int_t mpi_root = 0 ) noexcept;
-
-  // Initializes
-  void initialize() noexcept;
-
-  // Compute
-  void compute( const _Matrix &matrix ) noexcept;
-
-  // Gets name
-  inline constexpr const char* getSketcherName() const noexcept;
-  inline constexpr const char* getIntegratorName() const noexcept;
-  inline constexpr const char* getReconstructorName() const noexcept;
-
-  // Gets compute time
-  inline double getSketcherTime() const noexcept;
-  inline double getIntegratorTime() const noexcept;
-  inline double getReconstructorTime() const noexcept;
-  inline const std::vector<double> getSketcherTimes() const noexcept;
-  inline const std::vector<double> getIntegratorTimes() const noexcept;
-  inline const std::vector<double> getReconstructorTimes() const noexcept;
-
-  // Gets iterator number
-  inline index_t getIntegratorIter() const noexcept;
-
-  // Gets matrices
-  inline const DenseVector<RealScalarType>& getSingularValues() const noexcept;
-  inline const DenseMatrix<ScalarType, Layout::COLMAJOR>& getLeftSingularVectors() const noexcept;
-  inline const DenseMatrix<ScalarType, Layout::COLMAJOR>& getRightSingularVectors() const noexcept;
-  inline const DenseMatrix<ScalarType, Layout::ROWMAJOR>& getIntegratedOrthonormalBasis() const noexcept;
-
-  // Gets parameters
-  const ParametersType& getParameters() const noexcept;
-
-  // Sets parameters
-  inline Solver& setSize( const index_t nrow, const index_t ncol ) noexcept;
-  inline Solver& setSize( const _Matrix &matrix ) noexcept;
-  inline Solver& setRank( const index_t rank ) noexcept;
-  inline Solver& setOverRank( const index_t over_rank ) noexcept;
-  inline Solver& setNumSketch( const index_t num_sketch ) noexcept;
-  inline Solver& setNumSketchEach( const index_t num_sketch_each ) noexcept;
-  inline Solver& setMaxIteration( const index_t max_iteration ) noexcept;
-  inline Solver& setTolerance( const RealScalarType tolerance ) noexcept;
-  inline Solver& setSeed( const index_t seed[4] ) noexcept;
-
-};
-
-}  // namespace isvd
-
-}  // namespace mcnla
-=======
 #include <mcnla/isvd/solver/parameters.hpp>
->>>>>>> fac3b05c
 
 #endif  // MCNLA_ISVD_SOLVER_HPP_